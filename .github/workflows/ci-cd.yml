--- conflicted
+++ resolved
@@ -112,10 +112,6 @@
     if: github.ref == 'refs/heads/develop'
     env:
       APPLE_ID: ${{ secrets.APPLE_ID }}
-<<<<<<< HEAD
-=======
-      ITUNES_TEAM_ID: ${{ secrets.ITUNES_TEAM_ID }}
->>>>>>> 2a881aa2
       APPSTORE_TEAM_ID: ${{ secrets.APPSTORE_TEAM_ID }}
       FASTLANE_SESSION: ${{ secrets.FASTLANE_SESSION }}
       MATCH_PASSWORD: ${{ secrets.MATCH_PASSWORD }}
@@ -165,10 +161,6 @@
       (github.event_name == 'workflow_dispatch' && github.event.inputs.deploy_type == 'beta')
     env:
       APPLE_ID: ${{ secrets.APPLE_ID }}
-<<<<<<< HEAD
-=======
-      ITUNES_TEAM_ID: ${{ secrets.ITUNES_TEAM_ID }}
->>>>>>> 2a881aa2
       APPSTORE_TEAM_ID: ${{ secrets.APPSTORE_TEAM_ID }}
       FASTLANE_SESSION: ${{ secrets.FASTLANE_SESSION }}
       MATCH_PASSWORD: ${{ secrets.MATCH_PASSWORD }}
@@ -186,23 +178,11 @@
         with:
           fetch-depth: 0
           token: ${{ secrets.GITHUB_TOKEN }}
-<<<<<<< HEAD
-
       - name: Set up Ruby (for Fastlane)
         uses: ruby/setup-ruby@v1
         with:
           ruby-version: "3.3"
           bundler-cache: true
-
-=======
-
-      - name: Set up Ruby (for Fastlane)
-        uses: ruby/setup-ruby@v1
-        with:
-          ruby-version: "3.3"
-          bundler-cache: true
-
->>>>>>> 2a881aa2
       - name: Setup Fastlane
         run: |
           gem install fastlane --version "~> 2.228.0"
