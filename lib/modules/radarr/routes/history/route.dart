--- conflicted
+++ resolved
@@ -66,12 +66,9 @@
     }
     
     final currentPageKey = state.nextIntPageKey;
-<<<<<<< HEAD
-=======
     if (currentPageKey == null) {
       return null;
     }
->>>>>>> bc1348f7
     final totalItemsFetched = currentPageKey * _pageSize!;
     
     if (totalItemsFetched < _totalRecords!) {
